--- conflicted
+++ resolved
@@ -24,13 +24,6 @@
 
 
 class Store:
-<<<<<<< HEAD
-    def __init__(self):
-        self.last_block_sent = None
-        self.offset = None
-        self.pools = None
-        self.pool_subs = None
-=======
     """Responsible for managing state during application run-time, and persisting this data beyond run-time."""
     def __init__(self):
         """Initializes the Store, gets inital data values"""
@@ -38,7 +31,6 @@
         self.pool_subs = None
         self.offset = None
         self.last_block_sent = None
->>>>>>> 64175306
 
     async def _get_pools(self, session):
         """Retrieves pool information (known payout addresses and tags) from a known static source."""
@@ -88,20 +80,12 @@
         self._store = store
         pool_name_set = {p['name'] for p in list(self._store.pools['coinbase_tags'].values()) + list(
             self._store.pools['payout_addresses'].values())}
-<<<<<<< HEAD
-        self._pool_names = ' | '.join(sorted(pool_name_set))
-        self._channel_invite_link = ''
-
-    @staticmethod
-    def _parse_commands_from_updates(updates):
-=======
         self._poolnames = ' | '.join(sorted(pool_name_set))
         self._channel_invite_link = ''
 
     @staticmethod
     def _parse_commands_from_updates(_self, updates):
         """Parses updates received into actionable user commands."""
->>>>>>> 64175306
         commands = []
         offset = -1
         for update in updates:
@@ -140,13 +124,6 @@
         return user_subs
 
     async def _post(self, route, body, default_value=None):
-<<<<<<< HEAD
-        async with self._session.post(f'{BASE_URL}/{route}', data=body) as resp:
-            if not resp.ok:
-                logging.warning(f'Fail to hit {route} with {body} -- {resp.status} -- {resp.reason}')
-                return default_value
-            if default_value is not None:
-=======
         """Generic method for contacting Telegram Bot API."""
         async with self._session.post(f'{BASE_URL}/{route}', data=body) as resp:
             if not resp.ok:
@@ -155,7 +132,6 @@
                     return resp.status
                 return default_value
             elif default_value is not None:
->>>>>>> 64175306
                 parsed = await resp.json()
                 return parsed['result']
 
@@ -172,37 +148,6 @@
         return self._channel_invite_link
 
     @staticmethod
-<<<<<<< HEAD
-    async def cmd_help(_command):
-        return HELP_STR
-
-    async def cmd_list(self, _command):
-        return self._pool_names
-
-    async def cmd_subscribe(self, command):
-        pool_name = command['pool_name']
-        chat_id = command['chat_id']
-        if pool_name not in self._store.pool_subs:
-            return f'Failed to subscribe to {pool_name}: pool not found. Be sure that you have written the pool ' \
-                   f'exactly how it appears in /list (it is case sensitive!) E.g.: /subscribe SlushPool '
-        elif chat_id in self._store.pool_subs[pool_name]:
-            return f'Failed to subscribe to {pool_name}: you are already subscribed to this pool.'
-        else:
-            self._store.pool_subs[pool_name][chat_id] = True
-            return f'Successfully subscribed to {pool_name}.'
-
-    async def cmd_unsubscribe(self, command):
-        pool_name = command['pool_name']
-        chat_id = command['chat_id']
-        if pool_name not in self._store.pool_subs:
-            return f'Failed to subscribe to {pool_name}: pool not found. Be sure that you have written the pool ' \
-                   f'exactly how it appears in /list (it is case sensitive!) E.g.: /subscribe SlushPool '
-        elif chat_id not in self._store.pool_subs[pool_name]:
-            return f'Failed to unsubscribe from {pool_name}: you were not subscribed to this pool.'
-        else:
-            self._store.pool_subs[pool_name].pop(chat_id)
-            return f'Successfully unsubscribed from {pool_name}.'
-=======
     async def _cmd_help(_self, _command):
         return HELP_STR
 
@@ -276,53 +221,8 @@
             body = {'chat_id': command['chat_id'], 'reply_to_message_id': command['message_id'], 'text': await allowed_commands[cmd](command)}
         else:
             body = {'chat_id': command['chat_id'], 'reply_to_message_id': command['message_id'], 'text': 'Unknown command.'}
->>>>>>> 64175306
-
-    async def cmd_listsubs(self, command):
-        chat_id = command['chat_id']
-        user_subs = []
-        for pool in self._store.pool_subs:
-            if chat_id in self._store.pool_subs[pool]:
-                user_subs.append(pool)
-        if len(user_subs) == 0:
-            return 'You are not subscribed to any pools.'
-        else:
-            return f'You are subscribed to: {" | ".join(user_subs)}'
-
-    async def cmd_clearsubs(self, command):
-        chat_id = command['chat_id']
-        user_subs = list()
-        for pool in self._store.pool_subs:
-            if chat_id in self._store.pool_subs[pool]:
-                user_subs.append(pool)
-                self._store.pool_subs[pool].pop(chat_id)
-        if len(user_subs) == 0:
-            return 'You were not subscribed to any pools.'
-        else:
-            return f'Successfully unsubscribed from: {" | ".join(user_subs)}'
-
-    async def _send_responses(self, commands):
-        if len(commands) == 0:
-            return
-        tasks = []
-        for command in commands:
-            body = {'chat_id': command['chat_id'], 'reply_to_message_id': command['message_id']}
-            allowed_commands = {
-                '/start': self.cmd_help,
-                '/help': self.cmd_help,
-                '/list': self.cmd_list,
-                '/subscribe': self.cmd_subscribe,
-                '/unsubscribe': self.cmd_unsubscribe,
-                '/listsubs': self.cmd_listsubs,
-                '/clearsubs': self.cmd_clearsubs
-            }
-            cmd = command['cmd']
-            if cmd in allowed_commands:
-                body['text'] = await allowed_commands[cmd](command)
-            else:
-                body['text'] = 'Unknown command.'
-            tasks.append(self.send_message(body))
-        await asyncio.gather(*tasks)
+
+        await self._post('sendMessage', body)
 
     async def _process_updates(self):
         """Processes updates, our responses to updates, and returns the new offset."""
@@ -330,7 +230,7 @@
         if len(updates) == 0:
             return -1
         commands, new_offset = self._parse_commands_from_updates(updates)
-        tasks = [asyncio.create_task(self._send_responses(command)) for command in commands]
+        tasks = [asyncio.create_task(self._send_response(command)) for command in commands]
         await asyncio.gather(*tasks)
         return new_offset
 
@@ -386,16 +286,16 @@
                     return self._store.pools['payout_addresses'][address]['name']
 
         if coinbase['format'] == 'decoded':
-            coinbase_ascii = bytearray.fromhex(coinbase['vIn'][0]['scriptSig']).decode('utf-8', 'ignore')
-        else:
-            coinbase_ascii = coinbase['vIn'][0]['scriptSig'].decode('utf-8', 'ignore')
+            coinbaseAscii = bytearray.fromhex(coinbase['vIn'][0]['scriptSig']).decode('utf-8', 'ignore')
+        else:
+            coinbaseAscii = coinbase['vIn'][0]['scriptSig'].decode('utf-8', 'ignore')
 
         for tag in self._store.pools['coinbase_tags']:
-            if tag in coinbase_ascii:
+            if tag in coinbaseAscii:
                 logging.debug(f'Found miner from tag {tag}')
                 return self._store.pools['coinbase_tags'][tag]['name']
 
-        logging.warning(f'Pool not found: {coinbase_ascii}')
+        logging.warning(f'Pool not found: {coinbaseAscii}')
         return 'Unknown'
 
     def _get_miner_and_reward_from_msg(self, msg):
@@ -445,10 +345,7 @@
             logging.info(f'{last_block_sent} is different from {actual_last_block}, catching up: ')
             tasks = [self._query_rpc(session, 'getblockhash', [h]) for h in
                      range(last_block_sent + 1, actual_last_block + 1)]
-<<<<<<< HEAD
-=======
             # Batch in groups of 10 to avoid rate limiting errors.
->>>>>>> 64175306
             hashes = await batch_colos(10, tasks)
             tasks = [self._query_rpc(session, 'getblock', [h, 0]) for h in hashes]
             blocks = await batch_colos(10, tasks)
